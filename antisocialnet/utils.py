# Utility functions for the application can be placed here.
import re
import unicodedata
from datetime import datetime
from markupsafe import Markup, escape
import bleach
import markdown as md_lib # Use md_lib to avoid conflict with template filter name

def generate_slug_util(text, max_length=255):
    """
    Generates a URL-friendly slug from a string.
    """
    if text is None:
        return ''
    text = str(text)
    # Normalize unicode characters
    text = unicodedata.normalize('NFKD', text).encode('ascii', 'ignore').decode('utf-8')
    # Convert to lowercase
    text = text.lower()
    # Remove special characters (allow alphanumeric and hyphens)
    text = re.sub(r'[^\w\s-]', '', text)
    # Replace whitespace, underscores and multiple hyphens with a single hyphen
    text = re.sub(r'[\s_]+', '-', text) # Modified to include underscore
    text = re.sub(r'-+', '-', text)
    # Trim leading/trailing hyphens
    text = text.strip('-')
    # Truncate to max_length
    if max_length > 0:
        text = text[:max_length]
    return text

def human_readable_date(dt, show_time=True):
    """
    Formats a datetime object into a human-readable string.
    Example: "Jan 5, 2023, 03:45 PM" or "Jan 5, 2023"
    """
    if not isinstance(dt, datetime):
        return dt # Return as is if not a datetime object

    if show_time:
        formatted_date = dt.strftime("%b %d, %Y, %I:%M %p")
        if formatted_date.startswith('0'): # More robust check for leading zero
            formatted_date = formatted_date[1:]
        return formatted_date
    else:
        return dt.strftime("%b %d, %Y")

def linkify_mentions(text):
    """
    Converts @username mentions in a string into Markdown links if the user exists,
    otherwise leaves the mention as plain text.
    Requires an active Flask app context for database queries.
    """
    if text is None:
        return ''
    text = str(text)
    # Regex to find @handle patterns
    # Allows alphanumeric characters and underscores in handles, consistent with form validation
    mention_regex = r'@([a-zA-Z0-9_]+)'
    from .models import User # Import User model for existence check

    def replace_mention(match):
<<<<<<< HEAD
        handle = match.group(1)
        # Generates a markdown link. The profile URL uses the handle.
        return f'[@{handle}](/profile/{handle})'
=======
        username = match.group(1)
        # Check if user exists. This requires an app context to perform DB query.
        # This function is used as a filter, so app context should be available.
        user = User.query.filter_by(username=username).first()
        if user:
            # User exists, generate Markdown link.
            # The URL structure /profile/<username> is hardcoded here.
            # A more dynamic approach would use url_for, but that's harder to integrate
            # cleanly at this stage of the text processing pipeline if the function
            # is to remain a simple text->text utility.
            return f'[@{username}](/profile/{username})'
        else:
            # User does not exist, return the mention as plain text.
            return f'@{username}'
>>>>>>> 3e2dd310

    linked_text = re.sub(mention_regex, replace_mention, text)
    return linked_text

def markdown_to_html_and_sanitize_util(text):
    """
    Converts Markdown text to HTML and sanitizes it.
    """
    if text is None:
        return ''
    text = str(text)

    # First, escape any raw HTML in the input text to prevent it from being processed as HTML by markdown
    # and to ensure it's treated as literal text.
    text_escaped = escape(text)

    # Convert markdown to HTML
    # Using extensions like 'fenced_code' for code blocks, 'tables' for tables
    html_content = md_lib.markdown(text_escaped, extensions=['fenced_code', 'tables', 'extra'])

    # Old comments regarding basic sanitization or bleach not being assumed have been removed,
    # as bleach is now actively used.

    # Step 2: Sanitize the generated HTML using Bleach
    # Uses the ALLOWED_TAGS_CONFIG and ALLOWED_ATTRIBUTES_CONFIG defined in this file.
    sanitized_html = bleach.clean(
        html_content,
        tags=ALLOWED_TAGS_CONFIG,
        attributes=ALLOWED_ATTRIBUTES_CONFIG,
        strip=True  # Remove disallowed tags entirely
    )

    return Markup(sanitized_html)


def init_app(app):
    """Initialize utility functions and filters for the Flask app."""
    app.jinja_env.filters['human_readable_date'] = human_readable_date
    # Other filters that might be defined in utils.py could be registered here too.
    # The markdown and linkify_mentions filters are registered directly in __init__.py
    # using these utility functions, which is also fine.
    # No need to re-register markdown_to_html_and_sanitize_util or linkify_mentions here
    # if they are already handled in __init__.py.
    # This init_app is primarily for filters directly defined AND registered from utils.
    pass

def flash_form_errors_util(form):
    """Flashes all errors from a Flask-WTF form."""
    from flask import flash # Local import to avoid issues if utils is imported before app context
    for field, errors in form.errors.items():
        for error in errors:
            field_label = getattr(form, field).label.text if hasattr(getattr(form, field), 'label') else field
            flash(f"Error in {field_label}: {error}", 'danger')

# Configuration for HTML sanitization (e.g., for Bleach)
# These are example lists; a real application would have more comprehensive ones.
ALLOWED_TAGS_CONFIG = [
    'p', 'br', 'strong', 'em', 'b', 'i', 'u', 's', 'strike', 'del',
    'ul', 'ol', 'li',
    'a', 'img',
    'pre', 'code', 'blockquote',
    'hr',
    'h1', 'h2', 'h3', 'h4', 'h5', 'h6',
    'table', 'thead', 'tbody', 'tr', 'th', 'td', 'caption',
    'figure', 'figcaption',
    'span', 'div', # Allow span and div for flexible styling if content is trusted or further filtered
    # SVG tags might be needed if allowing SVG uploads and inline display
]

ALLOWED_ATTRIBUTES_CONFIG = {
    '*': ['class', 'id', 'style'],  # Allow class, id, style on any allowed tag (style should be used with caution)
    'a': ['href', 'title', 'target', 'rel'],
    'img': ['src', 'alt', 'title', 'width', 'height'],
    'table': ['summary'],
    'td': ['colspan', 'rowspan', 'align', 'valign'],
    'th': ['colspan', 'rowspan', 'align', 'valign', 'scope'],
    # Add specific attributes for other tags as needed
}

def allowed_file_util(filename):
    """Checks if the filename has an allowed extension."""
    from flask import current_app
    return '.' in filename and \
           filename.rsplit('.', 1)[1].lower() in current_app.config['ALLOWED_EXTENSIONS']

def extract_mentions(text):
    """
    Extracts @handle mentions from text.
    Returns a list of unique handles without the '@'.
    """
    if not text:
        return []
    # Regex to find @handle patterns (alphanumeric, underscores)
    # Consistent with form validation and linkify_mentions
    mention_regex = r'@([a-zA-Z0-9_]+)'
    mentions = re.findall(mention_regex, text)
    return list(set(mentions)) # Return unique mentions

def update_post_relations_util(post, form_data, current_user_id, is_new_post=False):
    """
    Updates post relationships like categories, tags, and mentions.
    This is a placeholder and will need access to models and db.session.
    It's better if this logic resides within the Post model or a service layer.
    For now, providing a structure.
    """
    from flask import current_app
    from . import db # Assuming db is SQLAlchemy instance from __init__
    from .models import Category, Tag, User, Notification # Removed PostTag, PostCategory

    # Categories
    post.categories.clear()
    if form_data.categories.data: # Access data using .data attribute
        for cat_id in form_data.categories.data:
            category = db.session.get(Category, int(cat_id))
            if category:
                post.categories.append(category)

    # Tags
    # Clear existing tags using the relationship. SQLAlchemy will handle the association table.
    post.tags.clear()
    if form_data.tags_string.data: # Access data using .data attribute
        tag_names = [name.strip() for name in form_data.tags_string.data.split(',') if name.strip()]
        for tag_name in tag_names:
            tag_slug = generate_slug_util(tag_name) # Slug is still generated for lookup
            tag = Tag.query.filter_by(slug=tag_slug).first()
            if not tag:
                tag = Tag(name=tag_name) # Pass only name; slug is generated in Tag.__init__
                db.session.add(tag)
                # db.session.flush() # Flush to get tag.id if needed immediately, or commit later
            post.tags.append(tag) # Appending to association collection

    # Mentions (simplified: assumes extract_mentions is already called and usernames are passed)
    # This part is highly dependent on how mentions are handled (e.g., in form_data or extracted from content)
    # Let's assume form_data might contain an explicit list of mentioned usernames,
    # or we re-extract from post.content. For now, re-extracting from content.

    mentioned_handles = extract_mentions(post.content)
    if mentioned_handles:
        for handle in mentioned_handles:
            mentioned_user = User.query.filter_by(handle=handle).first() # Query by handle
            if mentioned_user and mentioned_user.id != current_user_id:
                # Check if a notification already exists for this post and user to avoid duplicates
                # Assuming Notification model's related_post_id is still in use or polymorphic target is set correctly
                # For now, keeping related_post_id as per original structure.
                # TODO: Review Notification target logic if it was intended to be polymorphic for mentions too.
                # The Notification model has target_type and target_id, so this should be:
                # target_type='post', target_id=post.id
                existing_notification = Notification.query.filter_by(
                    user_id=mentioned_user.id,
                    actor_id=current_user_id,
                    type='mention_in_post',
                    target_type='post',
                    target_id=post.id
                ).first()

                if not existing_notification:
                    notification = Notification(
                        user_id=mentioned_user.id,
                        actor_id=current_user_id,
                        type='mention_in_post',
                        target_type='post',
                        target_id=post.id
                    )
                    db.session.add(notification)

    # Note: db.session.commit() should be handled by the calling route function
    # after all updates are done. This utility should not commit itself.
    return post


# New file upload utility
import os
import uuid
from PIL import Image # Ensure Pillow is installed: pip install Pillow
from werkzeug.utils import secure_filename
from flask import current_app, flash

# allowed_file_util is defined earlier in this file.

def save_uploaded_file(
    file_storage_object,
    upload_type,
    base_upload_path_config_key,
    max_size_bytes_config_key,
    current_user_id=None,
    crop_coords=None,
    thumbnail_size=None,
    existing_db_path=None
):
    """
    Handles common logic for validating and saving uploaded files.
    Returns a path relative to app.static_folder for DB storage, or None.
    """
    if not file_storage_object or not file_storage_object.filename:
        # flash("No file selected.", "warning") # Route should handle "no file if optional"
        return None # Or a specific indicator like "NO_FILE_PROVIDED"

    filename = secure_filename(file_storage_object.filename)

    if not allowed_file_util(filename):
        allowed_ext_list = current_app.config.get('ALLOWED_EXTENSIONS', [])
        flash(f"Invalid file type: '{filename.rsplit('.', 1)[-1] if '.' in filename else 'unknown'}'. Allowed types are {', '.join(allowed_ext_list)}.", 'danger')
        return None

    file_size = file_storage_object.content_length
    max_size_bytes = current_app.config.get(max_size_bytes_config_key)

    if file_size is None:
        current_app.logger.warning(f"Could not determine file size via content_length for {upload_type} upload: {filename}. This might bypass size checks if not handled by client-side validation.")
        # Consider adding a server-side stream read size check as a fallback if this is a concern.
    elif max_size_bytes is not None and file_size > max_size_bytes:
        max_size_mb = max_size_bytes // 1024 // 1024
        flash(f"File for {upload_type.replace('_', ' ')} is too large ({(file_size / 1024 / 1024):.2f}MB). Max size: {max_size_mb}MB.", 'danger')
        return None

    ext = filename.rsplit('.', 1)[-1].lower()
    unique_stem = uuid.uuid4().hex if upload_type == "gallery_photo" else str(uuid.uuid4())
    unique_filename = f"{unique_stem}.{ext}"

    relative_base_path = current_app.config.get(base_upload_path_config_key)
    if not relative_base_path:
        current_app.logger.error(f"Upload path config key '{base_upload_path_config_key}' not found or empty in app config.")
        flash("Server configuration error for file uploads. Path not configured.", "danger")
        return None

    final_save_dir_abs = os.path.join(current_app.static_folder, relative_base_path)
    db_path_prefix = relative_base_path

    if upload_type == "gallery_photo" and current_user_id is not None:
        user_specific_folder_name = str(current_user_id)
        final_save_dir_abs = os.path.join(final_save_dir_abs, user_specific_folder_name)
        db_path_prefix = os.path.join(db_path_prefix, user_specific_folder_name)

    try:
        os.makedirs(final_save_dir_abs, exist_ok=True)
    except OSError as e:
        current_app.logger.error(f"Could not create directory {final_save_dir_abs}: {e}", exc_info=True)
        flash("Error creating upload directory on server.", "danger")
        return None

    save_path_abs = os.path.join(final_save_dir_abs, unique_filename)

    try:
        file_storage_object.stream.seek(0)
        if upload_type == "profile_photo" and (crop_coords or thumbnail_size):
            img = Image.open(file_storage_object.stream)
            if crop_coords and crop_coords.get('width', 0) > 0 and crop_coords.get('height', 0) > 0:
                try:
                    x = int(float(crop_coords['x']))
                    y = int(float(crop_coords['y']))
                    w = int(float(crop_coords['width']))
                    h = int(float(crop_coords['height']))
                    img = img.crop((x, y, x + w, y + h))
                except (ValueError, TypeError, KeyError) as e_crop:
                    current_app.logger.warning(f"Invalid crop coordinates for profile photo: {crop_coords}. Error: {e_crop}")
                    flash("Invalid crop coordinates provided. Photo processed without custom cropping.", "warning")

            if thumbnail_size:
                img.thumbnail(thumbnail_size, Image.Resampling.LANCZOS) # Use LANCZOS for better quality

            if ext in ['jpg', 'jpeg'] and img.mode == 'RGBA':
                img = img.convert('RGB')
            img.save(save_path_abs)
        else:
            file_storage_object.save(save_path_abs)

        if not os.path.exists(save_path_abs):
            current_app.logger.error(f"Failed to save file to disk at {save_path_abs} for {upload_type}.")
            flash(f"Error saving {upload_type.replace('_', ' ')}: File could not be written to disk.", "danger")
            return None

        # Delete old file if existing_db_path is provided (path relative to static folder)
        if upload_type == "profile_photo" and existing_db_path:
            old_file_abs_path = os.path.join(current_app.static_folder, existing_db_path)
            # Basic check: ensure old file is within static folder to prevent arbitrary deletion
            if old_file_abs_path.startswith(current_app.static_folder) and os.path.exists(old_file_abs_path):
                 if old_file_abs_path != save_path_abs: # Don't delete if it's the same file (e.g. re-saving without change)
                    try:
                        os.remove(old_file_abs_path)
                        current_app.logger.info(f"Old {upload_type} file deleted: {old_file_abs_path}")
                    except OSError as oe:
                        current_app.logger.error(f"Error deleting old {upload_type} file {old_file_abs_path}: {oe}", exc_info=True)
            elif existing_db_path: # Log if path seems problematic but was provided
                 current_app.logger.warning(f"Old file path {existing_db_path} for profile_photo not found or invalid for deletion from {current_app.static_folder}.")


        db_final_relative_path = os.path.join(db_path_prefix, unique_filename).replace("\\", "/")
        return db_final_relative_path

    except Exception as e_save:
        current_app.logger.error(f"Exception during {upload_type} file processing or saving to {save_path_abs}: {e_save}", exc_info=True)
        flash(f"Error processing {upload_type.replace('_', ' ')} file: An unexpected error occurred.", 'danger')
        if os.path.exists(save_path_abs): # Attempt to clean up partially saved file
            try:
                os.remove(save_path_abs)
            except OSError:
                pass
        return None<|MERGE_RESOLUTION|>--- conflicted
+++ resolved
@@ -60,26 +60,10 @@
     from .models import User # Import User model for existence check
 
     def replace_mention(match):
-<<<<<<< HEAD
         handle = match.group(1)
         # Generates a markdown link. The profile URL uses the handle.
         return f'[@{handle}](/profile/{handle})'
-=======
-        username = match.group(1)
-        # Check if user exists. This requires an app context to perform DB query.
-        # This function is used as a filter, so app context should be available.
-        user = User.query.filter_by(username=username).first()
-        if user:
-            # User exists, generate Markdown link.
-            # The URL structure /profile/<username> is hardcoded here.
-            # A more dynamic approach would use url_for, but that's harder to integrate
-            # cleanly at this stage of the text processing pipeline if the function
-            # is to remain a simple text->text utility.
-            return f'[@{username}](/profile/{username})'
-        else:
-            # User does not exist, return the mention as plain text.
-            return f'@{username}'
->>>>>>> 3e2dd310
+
 
     linked_text = re.sub(mention_regex, replace_mention, text)
     return linked_text
