--- conflicted
+++ resolved
@@ -34,7 +34,6 @@
                             <a href="{{ url_for('profile.view_profile', user_id=actor.id) }}" class="adw-link">{{ actor.full_name or actor.username }}</a> started following you.
                         {% elif notification.type == 'new_like' and actor and notification.target_type == 'post' and target %}
                             <a href="{{ url_for('profile.view_profile', user_id=actor.id) }}" class="adw-link">{{ actor.full_name or actor.username }}</a> liked your post: <a href="{{ url_for('post.view_post', post_id=target.id) }}" class="adw-link">"{{ target.content | striptags | truncate(50) }}"</a>.
-<<<<<<< HEAD
                         {% elif notification.type == 'new_comment' and actor and notification.target_type == 'comment' and target %}
                             {% set commented_post = target.post %} {# Comment object should have a .post relationship #}
                             <a href="{{ url_for('profile.view_profile', user_id=actor.id) }}" class="adw-link">{{ actor.full_name or actor.username }}</a> commented on your post
@@ -43,10 +42,7 @@
                             {% else %}
                                 (on a deleted post).
                             {% endif %}
-=======
-                        {% elif notification.type == 'new_comment' and actor and notification.target_type == 'post' and target %}
-                            <a href="{{ url_for('profile.view_profile', user_id=actor.id) }}" class="adw-link">{{ actor.full_name or actor.username }}</a> commented on your post: <a href="{{ url_for('post.view_post', post_id=target.id) }}" class="adw-link">"{{ target.content | striptags | truncate(50) }}"</a>.
->>>>>>> 7fb065cd
+
                         {% elif notification.type == 'mention_in_post' and actor and notification.target_type == 'post' and target %}
                             <a href="{{ url_for('profile.view_profile', user_id=actor.id) }}" class="adw-link">{{ actor.full_name or actor.username }}</a> mentioned you in the post: <a href="{{ url_for('post.view_post', post_id=target.id) }}" class="adw-link">"{{ target.content | striptags | truncate(50) }}"</a>.
                         {% elif notification.type == 'mention_in_comment' and actor and notification.target_type == 'comment' and target %}
@@ -60,11 +56,8 @@
                         {% elif notification.type == 'photo_like' and actor and notification.target_type == 'photo' and target %}
                             {# target is a UserPhoto object #}
                             <a href="{{ url_for('profile.view_profile', user_id=actor.id) }}" class="adw-link">{{ actor.full_name or actor.username }}</a> liked your photo:
-<<<<<<< HEAD
                             <a href="{{ url_for('profile.view_gallery', user_id=target.user.id, _anchor='photo-' ~ target.id) }}" class="adw-link">
-=======
-                            <a href="{{ url_for('photo.view_photo_detail', photo_id=target.id) }}" class="adw-link">
->>>>>>> 7fb065cd
+
                                 <img src="{{ url_for('static', filename=target.image_filename) if target.image_filename else url_for('static', filename='img/default_avatar.png') }}" alt="Photo thumbnail" style="width: 30px; height: 30px; object-fit: cover; vertical-align: middle; margin-right: 5px;">
                                 {{ target.caption | truncate(30) if target.caption else "Photo" }}
                             </a>.
@@ -73,11 +66,8 @@
                             {% set commented_photo = target.photo %}
                             <a href="{{ url_for('profile.view_profile', user_id=actor.id) }}" class="adw-link">{{ actor.full_name or actor.username }}</a> commented on your photo
                             {% if commented_photo %}
-<<<<<<< HEAD
                             <a href="{{ url_for('profile.view_gallery', user_id=commented_photo.user.id, _anchor='photo-' ~ commented_photo.id) }}" class="adw-link">
-=======
-                            <a href="{{ url_for('photo.view_photo_detail', photo_id=commented_photo.id) }}" class="adw-link">
->>>>>>> 7fb065cd
+
                                  <img src="{{ url_for('static', filename=commented_photo.image_filename) if commented_photo.image_filename else url_for('static', filename='img/default_avatar.png') }}" alt="Photo thumbnail" style="width: 30px; height: 30px; object-fit: cover; vertical-align: middle; margin-right: 5px;">
                             </a>
                             {% endif %}
@@ -88,11 +78,8 @@
                             <a href="{{ url_for('profile.view_profile', user_id=actor.id) }}" class="adw-link">{{ actor.full_name or actor.username }}</a>
                              mentioned you in a comment on
                             {% if mentioned_in_photo %}
-<<<<<<< HEAD
                             photo <a href="{{ url_for('profile.view_gallery', user_id=mentioned_in_photo.user.id, _anchor='photo-' ~ mentioned_in_photo.id) }}" class="adw-link">
-=======
-                            photo <a href="{{ url_for('photo.view_photo_detail', photo_id=mentioned_in_photo.id) }}" class="adw-link">
->>>>>>> 7fb065cd
+
                                  <img src="{{ url_for('static', filename=mentioned_in_photo.image_filename) if mentioned_in_photo.image_filename else url_for('static', filename='img/default_avatar.png') }}" alt="Photo thumbnail" style="width: 30px; height: 30px; object-fit: cover; vertical-align: middle; margin-right: 5px;">
                             </a>.
                             {% else %}
